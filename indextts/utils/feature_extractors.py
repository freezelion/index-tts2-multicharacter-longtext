import torch
import torchaudio
from torch import nn
<<<<<<< HEAD
from utils.common import safe_log
=======

from indextts.utils.utils import safe_log
>>>>>>> 2fe6a73a


class FeatureExtractor(nn.Module):
    """Base class for feature extractors."""

    def forward(self, audio: torch.Tensor, **kwargs) -> torch.Tensor:
        """
        Extract features from the given audio.

        Args:
            audio (Tensor): Input audio waveform.

        Returns:
            Tensor: Extracted features of shape (B, C, L), where B is the batch size,
                    C denotes output features, and L is the sequence length.
        """
        raise NotImplementedError("Subclasses must implement the forward method.")


class MelSpectrogramFeatures(FeatureExtractor):
    def __init__(self, sample_rate=24000, n_fft=1024, hop_length=256, win_length=None,
                 n_mels=100, mel_fmin=0, mel_fmax=None, normalize=False, padding="center"):
        super().__init__()
        if padding not in ["center", "same"]:
            raise ValueError("Padding must be 'center' or 'same'.")
        self.padding = padding
        self.mel_spec = torchaudio.transforms.MelSpectrogram(
            sample_rate=sample_rate,
            n_fft=n_fft,
            hop_length=hop_length,
            win_length=win_length,
            power=1,
            normalized=normalize,
            f_min=mel_fmin,
            f_max=mel_fmax,
            n_mels=n_mels,
            center=padding == "center",
        )

    def forward(self, audio, **kwargs):
        if self.padding == "same":
            pad = self.mel_spec.win_length - self.mel_spec.hop_length
            audio = torch.nn.functional.pad(audio, (pad // 2, pad // 2), mode="reflect")
        mel = self.mel_spec(audio)
        mel = safe_log(mel)
        return mel<|MERGE_RESOLUTION|>--- conflicted
+++ resolved
@@ -1,12 +1,7 @@
 import torch
 import torchaudio
 from torch import nn
-<<<<<<< HEAD
-from utils.common import safe_log
-=======
-
-from indextts.utils.utils import safe_log
->>>>>>> 2fe6a73a
+from indextts.utils.common import safe_log
 
 
 class FeatureExtractor(nn.Module):
